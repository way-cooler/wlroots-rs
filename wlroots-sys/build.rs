extern crate bindgen;
extern crate llvm_config;
#[cfg(feature = "static")]
extern crate meson;
extern crate pkg_config;
extern crate wayland_scanner;

#[cfg(feature = "static")]
extern crate expat_sys;


use std::path::{Path, PathBuf};
use std::process::{Command, exit};
use std::{env, fs, io};

fn main() {

    println!("cargo:rerun-if-changed=src/lib.rs");
    println!("cargo:rerun-if-changed=src/wlroots.h");
    println!("cargo:rerun-if-changed=wlroots");


    find_pkg_config_clang();

    #[cfg(feature = "unstable")]
    package_error_unstable();


    meson();
    let protocol_header_path =
        generate_protocol_headers().expect("Could not generate header files for wayland protocols");
    let target_dir = env::var("OUT_DIR").expect("$OUT_DIR not set!");
    let mut builder = bindgen::builder()
        .derive_debug(true)
        .derive_default(true)
        .generate_comments(true)
        .header("src/wlroots.h")
        .whitelist_type(r"^wlr_.*$")
        .whitelist_type(r"^xkb_.*$")
        .whitelist_type(r"^XKB_.*$")
        .whitelist_function(r"^_?wlr_.*$")
        .whitelist_function(r"^xkb_.*$")
        .ctypes_prefix("libc")
        .clang_arg("-Iwlroots/include")
        .clang_arg("-Iwlroots/include/wlr")
        // NOTE Necessary because they use the out directory to put
        // pragma information on what features are available in a header file
        // titled "config.h"
        .clang_arg(format!("-I{}{}", target_dir, "/include/"))
        .clang_arg(format!("-I{}", protocol_header_path.to_str().unwrap()))
        .clang_arg("-Iwlroots/include/xcursor")
        // Work around bug https://github.com/rust-lang-nursery/rust-bindgen/issues/687
        .blacklist_type("FP_NAN")
        .blacklist_type("FP_INFINITE")
        .blacklist_type("FP_ZERO")
        .blacklist_type("FP_SUBNORMAL")
        .blacklist_type("FP_NORMAL");

    if cfg!(feature = "pixman") || cfg!(feature = "unstable") {
        builder = builder.whitelist_function(r"^_?pixman_.*$");
        builder = builder.clang_arg("-I/usr/include/pixman-1");
        builder = builder.clang_arg("-DWLR_USE_PIXMAN");
    }

    if cfg!(feature = "unstable") {
        builder = builder.clang_arg("-DWLR_USE_UNSTABLE");
    }

    if !cfg!(feature = "static") {
        // config.h won't exist, so make a dummy file.
        // We don't need it because of the following -D defines.
        fs::create_dir_all(format!("{}{}", target_dir, "/include/wlr/"))
            .expect("Could not create <out>/include/wlr");
        fs::File::create(format!("{}{}", target_dir, "/include/wlr/config.h"))
            .expect("Could not create dummy config.h file");
        // meson automatically sets up variables, but if we are linking
        // dynamically bindgen will no longer have them.
        builder = builder.clang_args(
            [
                format!("-DWLR_HAS_LIBCAP={}", cfg!(feature = "libcap") as u8),
                format!("-DWLR_HAS_SYSTEMD={}", cfg!(feature = "systemd") as u8),
                format!("-DWLR_HAS_ELOGIND={}", cfg!(feature = "elogind") as u8),
                format!(
                    "-DWLR_HAS_X11_BACKEND={}",
                    cfg!(feature = "x11_backend") as u8
                ),
                format!("-DWLR_HAS_XWAYLAND={}", cfg!(feature = "xwayland") as u8),
                format!(
                    "-DWLR_HAS_XCB_ERRORS={}",
                    cfg!(feature = "xcb_errors") as u8
                ),
                format!("-DWLR_HAS_XCB_ICCCM={}", cfg!(feature = "xcb_icccm") as u8),
            ]
                .iter(),
        )
    }
    let generated = builder.generate().expect(package_error_common_unstable().to_string().as_ref());

    println!("cargo:rustc-link-lib=dylib=X11");
    println!("cargo:rustc-link-lib=dylib=X11-xcb");
    println!("cargo:rustc-link-lib=dylib=xkbcommon");
    println!("cargo:rustc-link-lib=dylib=xcb");
    println!("cargo:rustc-link-lib=dylib=xcb-composite");
    println!("cargo:rustc-link-lib=dylib=xcb-xfixes");
    println!("cargo:rustc-link-lib=dylib=xcb-image");
    println!("cargo:rustc-link-lib=dylib=xcb-render");
    println!("cargo:rustc-link-lib=dylib=xcb-shm");
    println!("cargo:rustc-link-lib=dylib=xcb-icccm");
    println!("cargo:rustc-link-lib=dylib=xcb-xkb");
    println!("cargo:rustc-link-lib=dylib=xcb-xinput");
    println!("cargo:rustc-link-lib=dylib=wayland-egl");
    println!("cargo:rustc-link-lib=dylib=wayland-client");
    println!("cargo:rustc-link-lib=dylib=wayland-server");
    println!("cargo:rustc-link-lib=dylib=EGL");
    println!("cargo:rustc-link-lib=dylib=GL");
    println!("cargo:rustc-link-lib=dylib=gbm");
    println!("cargo:rustc-link-lib=dylib=drm");
    println!("cargo:rustc-link-lib=dylib=input");
    println!("cargo:rustc-link-lib=dylib=udev");
    println!("cargo:rustc-link-lib=dylib=dbus-1");
    #[cfg(feature = "pixman")]
    println!("cargo:rustc-link-lib=dylib=pixman-1");
    #[cfg(feature = "unstable")]
    println!("cargo:rustc-link-lib=dylib=pixman-1");

        link_optional_libs();

    if !cfg!(feature = "static") {
        println!("cargo:rustc-link-lib=dylib=wlroots");
        println!("cargo:rustc-link-search=native=/usr/local/lib");
    }

    // generate the bindings
    generated.write_to_file("src/gen.rs").unwrap();

    generate_protocols();
}
/// prints helpful package installation instructions or error to the user.
fn package_error(command: String) -> String {
    if check_version("wayland-protocols","--version","0",true)
        && "wayland-protocols" == command
    {
        println!("wayland-protocols found");
    } else {
        println!("WRONG version of wayland-protocols or not installed.");

        println!("\nInstallation instructions, install with packet manager or:");
        println!("git clone https://github.com/wayland-project/wayland-protocols.git");
    }

    return "".to_string();
}

fn package_error_common_unstable() -> String {

    if cfg!(feature = "unstable") {
        println!("Are the following unstable dependencies installed?");
        println!("libwayland-dev");
        println!("libudev-dev");
        println!("libgles2-mesa-dev");
        println!("libpixman-1-dev");
        println!("llvm");
        println!("libxkbcommon-dev");
        println!("libxkbcommon-dev");
        println!("libinput-dev");
        println!("libinput-bin");
    }

    return "".to_string();
}


// STATIC BUILD CHECK
#[cfg(feature = "static")]
fn package_error_static() {
    if check_version("pkg-config","--version","0",false)
    {
        println!("pkg-config found");
    } else {
        println!("WRONG version of pkg-config or not installed on system.");

        println!("\nInstallation instructions, install with packet manager");
        println!("Installation cannot rely on Cargo pkg-config ");
        exit(2);
    }

    if check_version("ninja","--version","1.9.0",true)
    {
        println!("ninja found");
    } else {
        println!("WRONG version of ninja or not installed on system.");

        println!("\nInstallation instructions, install with packet manager or python3-pip if available");
        exit(2);
    }

    if check_version("meson","--version","0.54.0",true)
    {
        println!("meson found");
    } else {
        println!("WRONG version of meson or not installed on system.");

        println!("\nInstallation instructions, install with packet manager or python3-pip if available");
        println!("STATIC installation cannot rely on Cargo meson ");
        exit(2);
    }

    if check_version("cmake","--version","3.0",true)
    {
        println!("cmake found");
    } else {
        println!("WRONG version of cmake or not installed on system.");

        println!("\nInstallation instructions, install with packet manager or if available");
        println!("STATIC installation cannot rely on Cargo cmake ");
        exit(2);
    }

    if check_version("clang","--version","6.0",true)
    {
        println!("clang found");
    } else {
        println!("WRONG version of clang or not installed on system.");

        println!("\nInstallation instructions, install with packet manager");
        println!("STATIC installation cannot rely on Cargo clang ");
        exit(2);
    }

    if check_version("pip3","--version","9.0",true)
    {
        println!("pip3 found");
    } else {
        println!("WRONG version of pip3 or not installed on system.");

        println!("\nInstallation instructions, install with packet manager");
        exit(2);
    }

    if check_version("xml2-config","--version","0.0",true)
    {
        println!("libxml2-dev found");
    } else {
        println!("WRONG version of libxml2-dev or not installed on system.");

        println!("\nInstallation instructions, install with packet manager");
        exit(2);
    }

    if check_version("dot","-V","0.0",true)
    {
        println!("graphviz found");
    } else {
        println!("WRONG version of graphviz or not installed on system.");

        println!("\nInstallation instructions, install with packet manager");
        exit(2);
    }


    if check_version("wayland-scanner","--version","0.0",false)
    {
        println!("libwayland-bin found");
    } else {
        println!("WRONG version of libwayland-bin or not installed on system.");

        println!("\nInstallation instructions, install with packet manager");
        exit(2);
    }

    println!("other dependencies needed: ");
    println!("libxml2: ");
    println!("libwayland-bin: ");
    println!("wayland-protocols ");
    println!("libffi-dev: ");
    println!("expat ");
    println!("graphviz: ");
    println!("doxygen: ");
    println!("llvm ");
    println!("libwayland-bin: ")

}

/// Checks if a specific package is installed in system PATH or pkg-config
/// if no min_version is needed use "0" as arg.
fn check_version(command: &str, arg: &str, min_version: &str, first_check: bool) -> bool {

    if first_check {
        if let Ok(_lib_details) = pkg_config::Config::new()
            .atleast_version(&min_version.clone())
            .probe(&command.clone())
        {
            if min_version == "0".to_string() {
                println!("{:?} was found located in pkg-config", command);
            } else {
                println!(
                    "{:?} min version {:?} was not found located in pkg-config",
                    command, min_version
                );
            }

            return true;
        } else {
            if min_version == "0".to_string() {
                println!("{:?} was not found located in pkg-config", command);
            } else {
                println!(
                    "{:?} min version {:?} was found located in pkg-config",
                    command, min_version
                );
            }

            println!("if it is installed, try export PKG_CONFIG_PATH=/usr/lib/PATH_TO_PC/lib/:$PKG_CONFIG_PATH where .pc file is located");
        }
    }
    //let mut minvec = Vec::new();
    //let mut command_vector = Vec::new();

    let minvec = min_version
        .split(|c| c == ' ' || c == '.')
        .filter_map(|s| s.parse::<i32>().ok())
        .collect::<Vec<_>>();

    return if !is_in_path("PATH".to_string(), command) {
        println!("\n{:?} was not found in PATH, try export it by:", command);
        println!("export PATH=/usr/PATH_TO_BIN/bin/:$PATH \n");
        false
    } else {
        let output = Command::new(command.clone())
            .arg(arg)
            .output()
            .unwrap_or_else(|e| panic!("failed to execute process: {}", e));

        if output.status.success() {
            let mut command_output = String::from_utf8_lossy(&output.stdout);

            let mut command_vector = command_output
                .split(|c| c == ' ' || c == '.')
                .filter_map(|s| s.parse::<i32>().ok())
                .collect::<Vec<_>>();

            if command_vector.is_empty() {
                command_output = String::from_utf8_lossy(&output.stderr);
                command_vector = command_output
                    .split(|c| c == ' ' || c == '.')
                    .filter_map(|s| s.parse::<i32>().ok())
                    .collect::<Vec<_>>();
                if command_vector.is_empty() {
                    println!("Unable to get version number with --version");
                    return false;
                }
            }

            while command_vector.len() > minvec.len() {
                command_vector.pop();
            }

            while minvec.len() > command_vector.len() {
                command_vector.push(0);
            }

            //compares version vector and return true if larger
            let mut counter_compare = 1;
            for (comval, minval) in command_vector.iter().zip(minvec.iter()) {
                if counter_compare < minvec.len() {
                    if comval > minval {
                        println!("local installation of {:?} {:?} was found, >= version {:?} was not found located in pkg-config", command, command_vector, min_version);
                        return true;
                    }
                    if comval < minval {
                        return false;
                    }
                    //else equal continue....
                } else {
                    return if comval >= minval { true } else { false };
                }
                counter_compare += 1;
            }
        } else {
            let s = String::from_utf8_lossy(&output.stderr);
            print!("rustc failed and stderr was:\n{}", s);
        }

        false
    };
}

fn find_pkg_config_clang(){
    if check_version("pkg-config","--version","0",false)
    {
        println!("pkg-config found");
    } else {
        println!("WRONG version of pkg-config or not installed on system.");

        println!("\nInstallation instructions, install with packet manager");
        println!("Installation cannot rely on Cargo pkg-config ");
        exit(2);
    }

    if check_version("clang","--version","0.0",true)
    {
        println!("clang found");
    } else {
        println!("WRONG version of clang or not installed on system.");

        println!("\nInstallation instructions, install with packet manager");
        println!("STATIC installation cannot rely on Cargo clang ");
        exit(2);
    }

}



#[cfg(feature = "unstable")]
fn package_error_unstable() {

    find_pkg_config_clang();

    if check_version("clang","--version","0",true)
    {
        println!("clang found");
    } else {
        println!("WRONG version of clang or not installed on system.");

        println!("\nInstallation instructions, install with packet manager");
        println!("STATIC installation cannot rely on Cargo clang ");
        exit(2);
    }
}

///help method to locate package in PATH or other env variable
fn is_in_path(path_dir: String, command: &str) -> bool {
    //                      PATH
    match env::var_os(path_dir) {
        Some(paths) => {
            for path in env::split_paths(&paths) {
                for entry in fs::read_dir(path).expect("Error reading directory") {
                    let entry = entry.expect("Could not read entry in directory");
                    let file_name = entry
                        .path()
                        .file_name()
                        .unwrap()
                        .to_string_lossy()
                        .into_owned();

                    if file_name == command.to_string() {
                        println!("var {:?} was found in {:?}", command, entry);
                        return true;
                    }
                }
            }
        }
        None => println!("directory is not defined."),
    }

    return false;
}

#[cfg(not(feature = "static"))]
fn meson() {}

#[cfg(feature = "static")]
fn meson() {
    let build_path =
        PathBuf::from(env::var("OUT_DIR").expect("Could not get OUT_DIR env variable"));
    build_path.join("build");
    let build_path_str = build_path
        .to_str()
        .expect("Could not turn build path into a string");
    println!("cargo:rustc-link-search=native=wlroots");
    println!("cargo:rustc-link-search=native={}/lib", build_path_str);
    println!("cargo:rustc-link-search=native={}/lib64", build_path_str);
    println!("cargo:rustc-link-search=native={}/build/", build_path_str);
    if cfg!(feature = "static") {
        println!("cargo:rustc-link-search=native={}/util/", build_path_str);
        println!("cargo:rustc-link-search=native={}/types/", build_path_str);
        println!(
            "cargo:rustc-link-search=native={}/protocol/",
            build_path_str
        );
        println!("cargo:rustc-link-search=native={}/xcursor/", build_path_str);
        println!(
            "cargo:rustc-link-search=native={}/xwayland/",
            build_path_str
        );
        println!("cargo:rustc-link-search=native={}/backend/", build_path_str);
        println!(
            "cargo:rustc-link-search=native={}/backend/x11",
            build_path_str
        );
        println!("cargo:rustc-link-search=native={}/render/", build_path_str);

        //below not used in wlroots 0.10.0 only in older versions
        //println!("cargo:rustc-link-lib=static=wlr_util");
        //println!("cargo:rustc-link-lib=static=wlr_types");
        //println!("cargo:rustc-link-lib=static=wlr_xcursor");
        //println!("cargo:rustc-link-lib=static=wlr_xwayland");
        //println!("cargo:rustc-link-lib=static=wlr_backend");
        //println!("cargo:rustc-link-lib=static=wlr_backend_x11");
        //println!("cargo:rustc-link-lib=static=wlr_render");
        //println!("cargo:rustc-link-lib=static=wl_protos");
    }

    package_error_static();

    if Path::new("wayland").exists() {
        meson::build("wayland", build_path_str);
    } else {
        panic!("The `wayland` submodule does not exist");
    }

    if Path::new("wlroots").exists() {
        meson::build("wlroots", build_path_str);
    } else {
        panic!("The `wlroots` submodule does not exist");
    }
}

/// Gets the unstable and stable protocols in /usr/share-wayland-protocols and
/// generates server headers for them.
///
/// The path to the folder with the generated headers is returned. It will
/// have two directories, `stable`, and `unstable`.
fn generate_protocol_headers() -> io::Result<PathBuf> {
    let output_dir_str = env::var("OUT_DIR").unwrap();
    let out_path: PathBuf = format!("{}/wayland-protocols", output_dir_str).into();
    fs::create_dir(&out_path).ok();
    let protocols_prefix = pkg_config::get_variable("wayland-protocols", "prefix")
        .expect(package_error("wayland-protocols".to_string()).as_ref());
    let protocols = fs::read_dir(format!(
        "{}/share/wayland-protocols/stable",
        protocols_prefix
    ))?
        .chain(fs::read_dir(format!(
            "{}/share/wayland-protocols/unstable",
            protocols_prefix
        ))?);
    for entry in protocols {
        let entry = entry?;
        for entry in fs::read_dir(entry.path())? {
            let entry = entry?;
            let path = entry.path();
            let mut filename = entry.file_name().into_string().unwrap();
            if filename.ends_with(".xml") {
                let new_length = filename.len() - 4;
                filename.truncate(new_length);
            }
            filename.push_str("-protocol");
            Command::new("wayland-scanner")
                .arg("server-header")
                .arg(path.clone())
                .arg(format!("{}/{}.h", out_path.to_str().unwrap(), filename))
                .status()
                .expect("\nerror with package libwayland-bin\n");
        }
    }
    Ok(out_path)
}

fn generate_protocols() {
    let output_dir_str = env::var("OUT_DIR").unwrap();

    let output_dir = Path::new(&output_dir_str);

    let protocols = &[
<<<<<<< HEAD
        ("./wlroots/protocol/server-decoration.xml","server_decoration",),
        ("./wlroots/protocol/wlr-gamma-control-unstable-v1.xml","gamma_control",),
        ("./wlroots/protocol/wlr-screencopy-unstable-v1.xml","screencopy",),
        ("./wlroots/protocol/gtk-primary-selection.xml", "gtk_primary_selection",),
        ("./wlroots/protocol/input-method-unstable-v2.xml", "input_method",),
        ("./wlroots/protocol/virtual-keyboard-unstable-v1.xml", "virtual_keyboard",),
        ("./wlroots/protocol/wlr-data-control-unstable-v1.xml", "data_control",),
        ("./wlroots/protocol/wlr-export-dmabuf-unstable-v1.xml", "export_dmabuf",),
        ("./wlroots/protocol/wlr-foreign-toplevel-management-unstable-v1.xml", "foreign_toplevel_management",),
        ("./wlroots/protocol/wlr-input-inhibitor-unstable-v1.xml", "input_inhibitor",),
        ("./wlroots/protocol/wlr-layer-shell-unstable-v1.xml", "layer_shell",),
        ("./wlroots/protocol/wlr-output-management-unstable-v1.xml", "output_management",),
        ("./wlroots/protocol/wlr-output-power-management-unstable-v1.xml", "output_power_management",),
        ("./wlroots/protocol/wlr-virtual-pointer-unstable-v1.xml", "virtual_pointer",),
=======
        (
            "./wlroots/protocol/server-decoration.xml",
            "server_decoration",
        ),
        (
            "./wlroots/protocol/wlr-gamma-control-unstable-v1.xml",
            "gamma_control",
        ),
        (
            "./wlroots/protocol/wlr-screencopy-unstable-v1.xml",
            "screencopy",
        ),
>>>>>>> 70351ac1
        ("./wlroots/protocol/idle.xml", "idle"),
    ];

    for protocol in protocols {
        wayland_scanner::generate_code(
            protocol.0,
            output_dir.join(format!("{}_server_api.rs", protocol.1)),
            wayland_scanner::Side::Server,
        );
        wayland_scanner::generate_code(
            protocol.0,
            output_dir.join(format!("{}_client_api.rs", protocol.1)),
            wayland_scanner::Side::Client,
        );
        wayland_scanner::generate_code(
            protocol.0,
            output_dir.join(format!("{}_interfaces.rs", protocol.1)),
            wayland_scanner::Side::Server,
        );
    }
}

fn link_optional_libs() {
    if cfg!(feature = "libcap") && pkg_config::probe_library("libcap").is_ok() {
        println!("cargo:rustc-link-lib=dylib=cap");
    }
    if cfg!(feature = "systemd") && pkg_config::probe_library("libsystemd").is_ok() {
        println!("cargo:rustc-link-lib=dylib=systemd");
    }
    if cfg!(feature = "elogind") && pkg_config::probe_library("elogind").is_ok() {
        println!("cargo:rustc-link-lib=dylib=elogind");
    }
    if pkg_config::probe_library("xcb-errors").is_ok() {
        println!("cargo:rustc-link-lib=dylib=xcb-errors");
    }
}<|MERGE_RESOLUTION|>--- conflicted
+++ resolved
@@ -564,7 +564,6 @@
     let output_dir = Path::new(&output_dir_str);
 
     let protocols = &[
-<<<<<<< HEAD
         ("./wlroots/protocol/server-decoration.xml","server_decoration",),
         ("./wlroots/protocol/wlr-gamma-control-unstable-v1.xml","gamma_control",),
         ("./wlroots/protocol/wlr-screencopy-unstable-v1.xml","screencopy",),
@@ -579,20 +578,6 @@
         ("./wlroots/protocol/wlr-output-management-unstable-v1.xml", "output_management",),
         ("./wlroots/protocol/wlr-output-power-management-unstable-v1.xml", "output_power_management",),
         ("./wlroots/protocol/wlr-virtual-pointer-unstable-v1.xml", "virtual_pointer",),
-=======
-        (
-            "./wlroots/protocol/server-decoration.xml",
-            "server_decoration",
-        ),
-        (
-            "./wlroots/protocol/wlr-gamma-control-unstable-v1.xml",
-            "gamma_control",
-        ),
-        (
-            "./wlroots/protocol/wlr-screencopy-unstable-v1.xml",
-            "screencopy",
-        ),
->>>>>>> 70351ac1
         ("./wlroots/protocol/idle.xml", "idle"),
     ];
 
